// Copyright (c) 2018 Ashley Jeffs
//
// Permission is hereby granted, free of charge, to any person obtaining a copy
// of this software and associated documentation files (the "Software"), to deal
// in the Software without restriction, including without limitation the rights
// to use, copy, modify, merge, publish, distribute, sublicense, and/or sell
// copies of the Software, and to permit persons to whom the Software is
// furnished to do so, subject to the following conditions:
//
// The above copyright notice and this permission notice shall be included in
// all copies or substantial portions of the Software.
//
// THE SOFTWARE IS PROVIDED "AS IS", WITHOUT WARRANTY OF ANY KIND, EXPRESS OR
// IMPLIED, INCLUDING BUT NOT LIMITED TO THE WARRANTIES OF MERCHANTABILITY,
// FITNESS FOR A PARTICULAR PURPOSE AND NONINFRINGEMENT. IN NO EVENT SHALL THE
// AUTHORS OR COPYRIGHT HOLDERS BE LIABLE FOR ANY CLAIM, DAMAGES OR OTHER
// LIABILITY, WHETHER IN AN ACTION OF CONTRACT, TORT OR OTHERWISE, ARISING FROM,
// OUT OF OR IN CONNECTION WITH THE SOFTWARE OR THE USE OR OTHER DEALINGS IN
// THE SOFTWARE.

package tls

import (
	"crypto/tls"
	"crypto/x509"
	"io/ioutil"
)

//------------------------------------------------------------------------------

// ClientCertConfig contains config fields for a client certificate.
type ClientCertConfig struct {
	CertFile string `json:"cert_file" yaml:"cert_file"`
	KeyFile  string `json:"key_file" yaml:"key_file"`
}

// Config contains configuration params for TLS.
type Config struct {
<<<<<<< HEAD
	Enabled            bool   `json:"enabled" yaml:"enabled"`
	RootCAsFile        string `json:"cas_file" yaml:"cas_file"`
	InsecureSkipVerify bool   `json:"skip_cert_verify" yaml:"skip_cert_verify"`
	ClientCertificates []struct {
		CertFile string `json:"cert_file" yaml:"cert_file"`
		KeyFile  string `json:"key_file" yaml:"key_file"`
	} `json:"client_certs" yaml:"client_certs"`
=======
	Enabled            bool               `json:"enabled" yaml:"enabled"`
	RootCAsFile        string             `json:"root_cas_file" yaml:"root_cas_file"`
	InsecureSkipVerify bool               `json:"skip_cert_verify" yaml:"skip_cert_verify"`
	ClientCertificates []ClientCertConfig `json:"client_certs" yaml:"client_certs"`
>>>>>>> c7b461a7
}

// NewConfig creates a new Config with default values.
func NewConfig() Config {
	return Config{
		Enabled:            false,
		RootCAsFile:        "",
		InsecureSkipVerify: false,
		ClientCertificates: []ClientCertConfig{},
	}
}

//------------------------------------------------------------------------------

// Get returns a valid *tls.Config based on the configuration values of Config.
func (c *Config) Get() (*tls.Config, error) {
	var rootCAs *x509.CertPool
	if len(c.RootCAsFile) > 0 {
		caCert, err := ioutil.ReadFile(c.RootCAsFile)
		if err != nil {
			return nil, err
		}

		rootCAs = x509.NewCertPool()
		rootCAs.AppendCertsFromPEM(caCert)
	}

	clientCerts := []tls.Certificate{}

	for _, pair := range c.ClientCertificates {
		keyPair, err := tls.LoadX509KeyPair(pair.CertFile, pair.KeyFile)
		if nil != err {
			return nil, err
		}
		clientCerts = append(clientCerts, keyPair)
	}

	return &tls.Config{
		InsecureSkipVerify: c.InsecureSkipVerify,
		RootCAs:            rootCAs,
		Certificates:       clientCerts,
	}, nil
}

//------------------------------------------------------------------------------<|MERGE_RESOLUTION|>--- conflicted
+++ resolved
@@ -36,20 +36,10 @@
 
 // Config contains configuration params for TLS.
 type Config struct {
-<<<<<<< HEAD
-	Enabled            bool   `json:"enabled" yaml:"enabled"`
-	RootCAsFile        string `json:"cas_file" yaml:"cas_file"`
-	InsecureSkipVerify bool   `json:"skip_cert_verify" yaml:"skip_cert_verify"`
-	ClientCertificates []struct {
-		CertFile string `json:"cert_file" yaml:"cert_file"`
-		KeyFile  string `json:"key_file" yaml:"key_file"`
-	} `json:"client_certs" yaml:"client_certs"`
-=======
 	Enabled            bool               `json:"enabled" yaml:"enabled"`
 	RootCAsFile        string             `json:"root_cas_file" yaml:"root_cas_file"`
 	InsecureSkipVerify bool               `json:"skip_cert_verify" yaml:"skip_cert_verify"`
 	ClientCertificates []ClientCertConfig `json:"client_certs" yaml:"client_certs"`
->>>>>>> c7b461a7
 }
 
 // NewConfig creates a new Config with default values.
